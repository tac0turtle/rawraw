--- conflicted
+++ resolved
@@ -14,11 +14,7 @@
     "crates/vm/account_manager",
     "example",
     "crates/executor/state_handler",
-<<<<<<< HEAD
-    "crates/executor/stf"
-=======
     "crates/modules/bank",
->>>>>>> ce30ea66
 ]
 
 [workspace.package]

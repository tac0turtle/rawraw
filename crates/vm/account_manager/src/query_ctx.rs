use crate::call_stack::CallStack;
use crate::gas_stack::GasStack;
use crate::state_handler::{get_account_handler_id, StateHandler};
use crate::{AccountManager, ReadOnlyStoreWrapper};
use allocator_api2::alloc::Allocator;
use ixc_core_macros::message_selector;
use ixc_message_api::code::ErrorCode;
use ixc_message_api::code::ErrorCode::System;
use ixc_message_api::code::StdCode::MessageNotHandled;
use ixc_message_api::code::SystemCode::AccountNotFound;
use ixc_message_api::handler::{HostBackend, InvokeParams};
use ixc_message_api::message::{Message, Request, Response};
use ixc_message_api::ROOT_ACCOUNT;
use ixc_vm_api::VM;

pub(crate) struct QueryContext<'b, 'a: 'b, CM: VM, ST: StateHandler, const CALL_STACK_LIMIT: usize>
{
    account_manager: &'a AccountManager<'a, CM, CALL_STACK_LIMIT>,
    state_handler: &'a ST,
    call_stack: &'b CallStack<CALL_STACK_LIMIT>,
    gas_stack: &'b GasStack<CALL_STACK_LIMIT>,
}

impl<'b, 'a: 'b, CM: VM, ST: StateHandler, const CALL_STACK_LIMIT: usize>
    QueryContext<'b, 'a, CM, ST, CALL_STACK_LIMIT>
{
    pub(crate) fn new(
        account_manager: &'a AccountManager<'a, CM, CALL_STACK_LIMIT>,
        state_handler: &'a ST,
        call_stack: &'b CallStack<CALL_STACK_LIMIT>,
        gas_stack: &'b GasStack<CALL_STACK_LIMIT>,
    ) -> Self {
        Self {
            account_manager,
            state_handler,
            call_stack,
            gas_stack,
        }
    }
}

impl<'b, 'a: 'b, CM: VM, ST: StateHandler, const CALL_STACK_LIMIT: usize> HostBackend
    for QueryContext<'b, 'a, CM, ST, CALL_STACK_LIMIT>
{
    fn invoke_msg<'c>(
        &mut self,
        _message: &Message,
        _invoke_params: &InvokeParams<'c, '_>,
    ) -> Result<Response<'c>, ErrorCode> {
        Err(System(
            ixc_message_api::code::SystemCode::VolatileAccessError,
        ))
    }

    fn invoke_query<'c>(
        &self,
        message: &Message,
        invoke_params: &InvokeParams<'c, '_>,
    ) -> Result<Response<'c>, ErrorCode> {
        let gas_scope = self.gas_stack.push(invoke_params.gas_tracker)?;
        let target_account = message.target_account();
        let allocator = invoke_params.allocator;

        if target_account == ROOT_ACCOUNT {
            return self.handle_system_query(message.request(), allocator);
        }

        // find the account's handler ID
<<<<<<< HEAD
        let handler_id =
            get_account_handler_id(self.state_handler, target_account, gas, allocator)?
                .ok_or(System(AccountNotFound))?;
=======
        let handler_id = get_account_handler_id(
            self.state_handler,
            target_account,
            self.gas_stack.meter(),
            allocator,
        )?
        .ok_or(SystemCode(AccountNotFound))?;
>>>>>>> 7518251c

        // create a nested execution frame for the target account
        let call_scope = self.call_stack.push(target_account)?;

        // run the handler
        let handler = self.account_manager.code_manager.resolve_handler(
            &ReadOnlyStoreWrapper::wrap(self.state_handler, self.gas_stack.meter(), allocator),
            handler_id,
            allocator,
        )?;

        let res = handler.handle_query(message, self, allocator);

<<<<<<< HEAD
        // pop the call stack
        self.call_stack.pop();

        res.map_err(|e| e.code)
=======
        // pop the call & gas stacks
        call_scope.pop();
        gas_scope.pop();
        res
>>>>>>> 7518251c
    }

    fn update_state<'c>(
        &mut self,
        _req: &Request,
        _invoke_params: &InvokeParams<'c, '_>,
    ) -> Result<Response<'c>, ErrorCode> {
        Err(System(
            ixc_message_api::code::SystemCode::VolatileAccessError,
        ))
    }

    fn query_state<'c>(
        &self,
        req: &Request,
        invoke_params: &InvokeParams<'c, '_>,
    ) -> Result<Response<'c>, ErrorCode> {
        let gas_scope = self.gas_stack.push(invoke_params.gas_tracker)?;
        let active_account = self.call_stack.active_account()?;
        let res = self.state_handler.handle_query(
            active_account,
            req,
            self.gas_stack.meter(),
            invoke_params.allocator,
        );
        gas_scope.pop();
        res
    }

    fn consume_gas(&self, gas: u64) -> Result<(), ErrorCode> {
        self.gas_stack.meter().consume(gas)
    }

    fn out_of_gas(&self) -> Result<bool, ErrorCode> {
        Ok(self.gas_stack.meter().out_of_gas())
    }
}

impl<'b, 'a: 'b, CM: VM, ST: StateHandler, const CALL_STACK_LIMIT: usize>
    QueryContext<'b, 'a, CM, ST, CALL_STACK_LIMIT>
{
    fn handle_system_query<'c>(
        &self,
        req: &Request,
        allocator: &'c dyn Allocator,
    ) -> Result<Response<'c>, ErrorCode> {
        unsafe {
            match req.message_selector() {
                GET_HANDLER_ID_SELECTOR => self.handle_get_handler_id(req, allocator),
                _ => Err(MessageNotHandled.into()),
            }
        }
    }

    unsafe fn handle_get_handler_id<'c>(
        &self,
        req: &Request,
        allocator: &'c dyn Allocator,
    ) -> Result<Response<'c>, ErrorCode> {
        // get the account ID from the in pointer
        let account_id = req.in1().expect_account_id()?;

        // look up the handler ID
<<<<<<< HEAD
        let gas = &self.call_stack.gas;
        let handler_id = get_account_handler_id(self.state_handler, account_id, gas, allocator)?
            .ok_or(System(AccountNotFound))?;
=======
        let handler_id = get_account_handler_id(
            self.state_handler,
            account_id,
            self.gas_stack.meter(),
            allocator,
        )?
        .ok_or(SystemCode(AccountNotFound))?;
>>>>>>> 7518251c

        // copy the handler ID to the out pointer

        Ok(Response::new1(handler_id.into()))
    }
}

const GET_HANDLER_ID_SELECTOR: u64 = message_selector!("ixc.account.v1.get_handler_id");<|MERGE_RESOLUTION|>--- conflicted
+++ resolved
@@ -66,19 +66,13 @@
         }
 
         // find the account's handler ID
-<<<<<<< HEAD
-        let handler_id =
-            get_account_handler_id(self.state_handler, target_account, gas, allocator)?
-                .ok_or(System(AccountNotFound))?;
-=======
         let handler_id = get_account_handler_id(
             self.state_handler,
             target_account,
             self.gas_stack.meter(),
             allocator,
         )?
-        .ok_or(SystemCode(AccountNotFound))?;
->>>>>>> 7518251c
+        .ok_or(System(AccountNotFound))?;
 
         // create a nested execution frame for the target account
         let call_scope = self.call_stack.push(target_account)?;
@@ -92,17 +86,10 @@
 
         let res = handler.handle_query(message, self, allocator);
 
-<<<<<<< HEAD
-        // pop the call stack
-        self.call_stack.pop();
-
-        res.map_err(|e| e.code)
-=======
         // pop the call & gas stacks
         call_scope.pop();
         gas_scope.pop();
-        res
->>>>>>> 7518251c
+        res.map_err(|e| e.code)
     }
 
     fn update_state<'c>(
@@ -166,19 +153,13 @@
         let account_id = req.in1().expect_account_id()?;
 
         // look up the handler ID
-<<<<<<< HEAD
-        let gas = &self.call_stack.gas;
-        let handler_id = get_account_handler_id(self.state_handler, account_id, gas, allocator)?
-            .ok_or(System(AccountNotFound))?;
-=======
         let handler_id = get_account_handler_id(
             self.state_handler,
             account_id,
             self.gas_stack.meter(),
             allocator,
         )?
-        .ok_or(SystemCode(AccountNotFound))?;
->>>>>>> 7518251c
+        .ok_or(System(AccountNotFound))?;
 
         // copy the handler ID to the out pointer
 

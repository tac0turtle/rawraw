--- conflicted
+++ resolved
@@ -4,12 +4,8 @@
 use allocator_api2::alloc::Allocator;
 use ixc_core_macros::message_selector;
 use ixc_message_api::code::ErrorCode;
-<<<<<<< HEAD
-use ixc_message_api::code::SystemCode::FatalExecutionError;
-=======
 use ixc_message_api::code::ErrorCode::SystemCode;
 use ixc_message_api::code::SystemCode::MessageNotHandled;
->>>>>>> 965e2621
 use ixc_message_api::message::{MessageSelector, Request, Response};
 use ixc_message_api::AccountID;
 use ixc_message_api::code::ErrorCode::SystemCode;
@@ -63,13 +59,7 @@
         value: &[u8],
         _gas: &GasMeter,
     ) -> Result<(), ErrorCode> {
-<<<<<<< HEAD
-        self.state
-            .kv_set(account_id, None, key, value)
-            .map_err(|_| System(FatalExecutionError))
-=======
         self.state.kv_set(account_id, None, key, value)
->>>>>>> 965e2621
     }
 
     fn kv_delete(
@@ -78,29 +68,6 @@
         key: &[u8],
         _gas: &GasMeter,
     ) -> Result<(), ErrorCode> {
-<<<<<<< HEAD
-        self.state
-            .kv_delete(account_id, None, key)
-            .map_err(|_| System(FatalExecutionError))
-    }
-
-    fn begin_tx(&mut self, _gas: &GasMeter) -> Result<(), ErrorCode> {
-        self.state
-            .begin_tx()
-            .map_err(|_| System(FatalExecutionError))
-    }
-
-    fn commit_tx(&mut self, _gas: &GasMeter) -> Result<(), ErrorCode> {
-        self.state
-            .commit_tx()
-            .map_err(|_| System(FatalExecutionError))
-    }
-
-    fn rollback_tx(&mut self, _gas: &GasMeter) -> Result<(), ErrorCode> {
-        self.state
-            .rollback_tx()
-            .map_err(|_| System(FatalExecutionError))
-=======
         self.state.kv_delete(account_id, None, key)
     }
 
@@ -114,7 +81,6 @@
 
     fn rollback_tx(&mut self, _gas: &GasMeter) -> Result<(), ErrorCode> {
         self.state.rollback_tx()
->>>>>>> 965e2621
     }
 
     fn handle_exec<'a>(
@@ -136,17 +102,13 @@
                 self.kv_delete(account_id, key, gas)?;
                 Ok(Default::default())
             }
-<<<<<<< HEAD
-            _ => Err(MessageNotHandled.into()),
-=======
             EMIT_EVENT_SELECTOR => {
                 let body = request.in1().expect_bytes()?;
                 let type_selector = request.in2().expect_u64()?;
                 self.state.emit_event(account_id, type_selector, body)?;
                 Ok(Default::default())
             }
-            _ => Err(SystemCode(MessageNotHandled)),
->>>>>>> 965e2621
+            _ => Err(MessageNotHandled.into()),
         }
     }
 
@@ -175,13 +137,7 @@
         account: AccountID,
         _gas: &GasMeter,
     ) -> Result<(), ErrorCode> {
-<<<<<<< HEAD
-        self.state
-            .create_account_storage(account)
-            .map_err(|_| System(FatalExecutionError))
-=======
         self.state.create_account_storage(account)
->>>>>>> 965e2621
     }
 
     fn delete_account_storage(
@@ -189,13 +145,7 @@
         account: AccountID,
         _gas: &GasMeter,
     ) -> Result<(), ErrorCode> {
-<<<<<<< HEAD
-        self.state
-            .delete_account_storage(account)
-            .map_err(|_| System(FatalExecutionError))
-=======
         self.state.delete_account_storage(account)
->>>>>>> 965e2621
     }
 }
 

--- conflicted
+++ resolved
@@ -7,10 +7,7 @@
 rust-version.workspace = true
 
 [dependencies]
-<<<<<<< HEAD
-=======
 ixc_message_api = { path = "../../module_system/message_api" }
->>>>>>> 1605a2c1
 allocator-api2 = "0.2.18"
 
 [lints]

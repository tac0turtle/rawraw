--- conflicted
+++ resolved
@@ -4,7 +4,6 @@
 use allocator_api2::vec::Vec;
 use core::borrow::Borrow;
 use core::marker::PhantomData;
-use allocator_api2::vec::Vec;
 use ixc_core::resource::{InitializationError, StateObjectResource};
 use ixc_core::result::ClientResult;
 use ixc_core::Context;
@@ -105,25 +104,15 @@
                 V::FieldTypes::N, collection_name, value_names);
         }
         let mut key_fields = Vec::new_in(allocator);
-<<<<<<< HEAD
-        for i in 0..K::FieldTypes::N {
-            let mut field = K::FieldTypes::FIELDS[i];
-=======
         for (i, field) in K::FieldTypes::FIELDS.iter().enumerate() {
             let mut field = *field;
->>>>>>> 965e2621
             field.name = key_names[i];
             key_fields.push(field);
         }
         desc.key_fields = List::Owned(key_fields);
         let mut value_fields = Vec::new_in(allocator);
-<<<<<<< HEAD
-        for i in 0..V::FieldTypes::N {
-            let mut field = V::FieldTypes::FIELDS[i];
-=======
         for (i, field) in V::FieldTypes::FIELDS.iter().enumerate() {
             let mut field = *field;
->>>>>>> 965e2621
             field.name = value_names[i];
             value_fields.push(field);
         }

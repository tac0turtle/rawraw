#![allow(missing_docs)]
#![allow(clippy::needless_lifetimes)]
#[ixc::handler(FixedVesting)]
mod vesting {
    use ixc::*;
    use ixc_core::handler::{Client, Service};
    use mockall::automock;
    use num_enum::{IntoPrimitive, TryFromPrimitive};
    use thiserror::Error;

    #[derive(Resources)]
    pub struct FixedVesting {
        #[state]
        pub(crate) amount: Item<Option<Coin>>,
        #[state]
        pub(crate) beneficiary: Item<AccountID>,
        #[state]
        pub(crate) unlock_time: Item<Time>,
        #[client(65536)]
        bank_client: <dyn BankAPI as Service>::Client,
        #[client(65537)]
        block_client: <dyn BlockInfoAPI as Service>::Client,
    }

    impl FixedVesting {
        #[on_create]
        fn create(
            &self,
            ctx: &mut Context,
            beneficiary: AccountID,
            unlock_time: Time,
        ) -> Result<()> {
            self.beneficiary.set(ctx, beneficiary)?;
            self.unlock_time.set(ctx, unlock_time)?;
            Ok(())
        }
    }

    #[publish]
    impl VestingAPI for FixedVesting {
        fn unlock(
            &self,
            ctx: &mut Context,
            eb: &mut EventBus<UnlockEvent>,
        ) -> Result<(), UnlockError> {
            if self.unlock_time.get(ctx)? > self.block_client.get_block_time(ctx)? {
                bail!(UnlockError::NotTimeYet);
            }
            if let Some(amount) = self.amount.get(ctx)? {
                let beneficiary = self.beneficiary.get(ctx)?;
                self.bank_client.send(ctx, beneficiary, &[amount.clone()])?;
                eb.emit(
                    ctx,
                    &UnlockEvent {
                        to: beneficiary,
                        amount,
                    },
                )?;
            } else {
                bail!(UnlockError::FundsNotReceivedYet);
            }
            unsafe {
                ixc_core::account_api::self_destruct(ctx)?;
            }
            Ok(())
        }
    }

    #[handler_api]
    pub trait VestingAPI {
        fn unlock(
            &self,
            ctx: &mut Context,
            eb: &mut EventBus<UnlockEvent>,
        ) -> Result<(), UnlockError>;
    }

    #[derive(SchemaValue, Clone, PartialEq, Debug, Default)]
    #[sealed]
    pub struct Coin {
        pub denom: String,
        pub amount: u128,
    }

    #[handler_api]
    #[automock]
    pub trait BankAPI {
        fn send<'a>(
            &self,
            ctx: &mut Context<'a>,
            to: AccountID,
            amount: &[Coin],
        ) -> Result<(), SendError>;
    }

    #[handler_api]
    pub trait ReceiveHook {
        fn on_receive(&self, ctx: &mut Context, from: AccountID, amount: &[Coin]) -> Result<()>;
    }

    #[handler_api]
    #[automock]
    pub trait BlockInfoAPI {
        fn get_block_time<'a>(&self, ctx: &Context<'a>) -> Result<Time>;
    }

    #[publish]
    impl ReceiveHook for FixedVesting {
        fn on_receive(&self, ctx: &mut Context, _from: AccountID, amount: &[Coin]) -> Result<()> {
            if ctx.caller() != self.bank_client.target_account() {
                bail!("only the bank can send funds to this account");
            }
            if (self.amount.get(ctx)?).is_some() {
                bail!("already received deposit");
            }
            if amount.len() != 1 {
                bail!("expected exactly one coin");
            }
            let coin = &amount[0];
            // Set the amount to unlock
            self.amount.set(ctx, Some(coin.clone()))?;
            Ok(())
        }
    }

    #[derive(SchemaValue, Clone, Default)]
    #[non_exhaustive]
    pub struct UnlockEvent {
        pub to: AccountID,
        pub amount: Coin,
    }

<<<<<<< HEAD
    #[derive(Clone, Debug, IntoPrimitive, TryFromPrimitive, Error, Copy)]
=======
    #[derive(Clone, Debug, IntoPrimitive, TryFromPrimitive, Error, SchemaValue, Default)]
>>>>>>> 965e2621
    #[repr(u8)]
    #[non_exhaustive]
    pub enum UnlockError {
        #[default]
        #[error("the unlock time has not arrived yet")]
        NotTimeYet,

        #[error("the vesting account has not received any funds yet")]
        FundsNotReceivedYet,
    }

<<<<<<< HEAD
    #[derive(Clone, Debug, IntoPrimitive, TryFromPrimitive, Error, Copy)]
=======
    #[derive(Clone, Debug, IntoPrimitive, TryFromPrimitive, Error, SchemaValue, Default)]
>>>>>>> 965e2621
    #[repr(u8)]
    #[non_exhaustive]
    pub enum SendError {
        #[default]
        #[error("insufficient funds")]
        InsufficientFunds,

        #[error("send blocked")]
        SendBlocked,
    }
}

#[cfg(test)]
mod tests {
    use super::vesting::*;
    use ixc_core::account_api::ROOT_ACCOUNT;
    use ixc_core::handler::{Client, Service};
    use ixc_message_api::code::ErrorCode::{Custom, System};
    use ixc_message_api::code::SystemCode::AccountNotFound;
    use ixc_testing::*;
    use simple_time::{Duration, Time};
    use std::ops::{AddAssign, SubAssign};
    use std::sync::{Arc, RwLock};

    #[test]
    fn test_unlock() {
        let app = TestApp::default();
        let mut root = app.client_context_for(ROOT_ACCOUNT);

        // initialize bank mock
        let mut bank_mock = MockBankAPI::new();
        // expect send to be called once with the correct coins
        let coins = vec![Coin {
            denom: "foo".to_string(),
            amount: 1000,
        }];
        let expected_coins = coins.clone();
        bank_mock
            .expect_send()
            .times(1)
            .returning(move |_, _, coins| {
                assert_eq!(coins, expected_coins);
                Ok(())
            });
        let bank_id = app
            .add_mock(MockHandler::of::<dyn BankAPI>(Box::new(bank_mock)))
            .unwrap();
        let mut bank_ctx = app.client_context_for(bank_id);

        // initialize block info mock
        let mut block_mock = MockBlockInfoAPI::new();
        let cur_time = Arc::new(RwLock::new(Time::default()));
        let cur_time_copy = cur_time.clone();
        block_mock
            .expect_get_block_time()
            .returning(move |_| Ok(cur_time_copy.read().unwrap().clone()));
        let block_info_id = app
            .add_mock(MockHandler::of::<dyn BlockInfoAPI>(Box::new(block_mock)))
            .unwrap();

        // register vesting account handler
        app.register_handler_with_bindings::<FixedVesting>(&[
            ("bank", bank_id),
            ("block_info", block_info_id),
        ])
        .unwrap();

        // initialize the vesting account
        let beneficiary = app.new_client_account().unwrap();
        let unlock_time = Time::default().add(Duration::DAY * 5);
        let vesting_acct = create_account::<FixedVesting>(
            &mut root,
            FixedVestingCreate {
                beneficiary,
                unlock_time,
            },
        )
        .unwrap();

        // try to unlock before the initial deposit but after the unlock time (we're time traveling)
        cur_time.write().unwrap().add_assign(Duration::DAY * 6);
        let res = vesting_acct.unlock(&mut root);
        assert!(res.is_err());
        assert_eq!(
            res.unwrap_err().code,
            Custom(UnlockError::FundsNotReceivedYet)
        );

        // pretend to be bank and deposit the initial funds
        let receive_hook_client = <dyn ReceiveHook>::new_client(vesting_acct.target_account());
        let funder_id = app.new_client_account().unwrap();
        receive_hook_client
            .on_receive(&mut bank_ctx, funder_id, &coins)
            .unwrap();
        // expect that sending a second time returns an error
        let res = receive_hook_client.on_receive(&mut bank_ctx, funder_id, &coins);
        assert!(res.is_err());

        // peek inside to make sure everything is setup correctly
        app.exec_in(&vesting_acct, |vesting, ctx| {
            let beneficiary = vesting.beneficiary.get(ctx).unwrap();
            assert_eq!(beneficiary, beneficiary);
            let unlock_time = vesting.unlock_time.get(ctx).unwrap();
            assert_eq!(unlock_time, unlock_time);
            let amount = vesting.amount.get(ctx).unwrap();
            assert_eq!(
                amount,
                Some(Coin {
                    denom: "foo".to_string(),
                    amount: 1000
                })
            );
        });

        // try unlocking before the unlock time
        cur_time.write().unwrap().sub_assign(Duration::DAY * 6);
        let res = vesting_acct.unlock(&mut root);
        assert!(res.is_err());
        assert_eq!(res.unwrap_err().code, Custom(UnlockError::NotTimeYet));
        // try unlocking after the unlock time
        cur_time.write().unwrap().add_assign(Duration::DAY * 6);
        vesting_acct.unlock(&mut root).unwrap();
        // TODO check for unlock event
        // since the unlock succeeded, if we try to unlock again we should get account not found,
        // because the account self-destructed
        let res = vesting_acct.unlock(&mut root);
        assert!(res.is_err());
        assert_eq!(res.unwrap_err().code, System(AccountNotFound));
    }
}

fn main() {
    ixc_core::schema::print_handler_schema::<vesting::FixedVesting>().unwrap();
}<|MERGE_RESOLUTION|>--- conflicted
+++ resolved
@@ -130,11 +130,7 @@
         pub amount: Coin,
     }
 
-<<<<<<< HEAD
-    #[derive(Clone, Debug, IntoPrimitive, TryFromPrimitive, Error, Copy)]
-=======
-    #[derive(Clone, Debug, IntoPrimitive, TryFromPrimitive, Error, SchemaValue, Default)]
->>>>>>> 965e2621
+    #[derive(Clone, Debug, IntoPrimitive, TryFromPrimitive, Error, SchemaValue, Default, Copy)]
     #[repr(u8)]
     #[non_exhaustive]
     pub enum UnlockError {
@@ -146,11 +142,7 @@
         FundsNotReceivedYet,
     }
 
-<<<<<<< HEAD
-    #[derive(Clone, Debug, IntoPrimitive, TryFromPrimitive, Error, Copy)]
-=======
-    #[derive(Clone, Debug, IntoPrimitive, TryFromPrimitive, Error, SchemaValue, Default)]
->>>>>>> 965e2621
+    #[derive(Clone, Debug, IntoPrimitive, TryFromPrimitive, Error, SchemaValue, Default, Copy)]
     #[repr(u8)]
     #[non_exhaustive]
     pub enum SendError {

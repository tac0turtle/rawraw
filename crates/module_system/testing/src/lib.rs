--- conflicted
+++ resolved
@@ -18,17 +18,12 @@
 use ixc_schema::mem::MemoryManager;
 use std::cell::{Cell, RefCell};
 use std::collections::BTreeMap;
-use std::borrow::Borrow;
 
 use crate::default_account::{DefaultAccount, DefaultAccountCreate};
-use ixc_account_manager::STF;
+use ixc_account_manager::vm_manager::VMManager;
 #[doc(hidden)]
 pub use ixc_core::account_api::create_account;
 use ixc_message_api::code::SystemCode::FatalExecutionError;
-<<<<<<< HEAD
-use ixc_stf::vm_manager::VMManager;
-=======
->>>>>>> 49271af3
 
 /// Defines a test harness for running tests against account and module implementations.
 pub struct TestApp {
@@ -146,7 +141,7 @@
             .map_err(|_| ErrorCode::SystemCode(FatalExecutionError))?;
 
         let vm_manager = self.vm_manager.borrow();
-        ixc_stf::invoke(&*vm_manager, &mut tx, message_packet, allocator)?;
+        ixc_account_manager::invoke(&*vm_manager, &mut tx, message_packet, allocator)?;
 
         state
             .commit(tx)

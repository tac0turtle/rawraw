--- conflicted
+++ resolved
@@ -54,13 +54,9 @@
     /// A String parameter.
     String,
     /// A u128 parameter.
-<<<<<<< HEAD
-    U128(u128),
+    U128,
     /// A u64 parameter.
     U64(u64),
-=======
-    U128,
->>>>>>> 8e614f69
     /// An account ID parameter.
     AccountID,
 }

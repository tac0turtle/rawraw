--- conflicted
+++ resolved
@@ -54,13 +54,9 @@
     /// A String parameter.
     String,
     /// A u128 parameter.
-<<<<<<< HEAD
     U128,
-=======
-    U128(u128),
     /// A u64 parameter.
     U64(u64),
->>>>>>> 25fe00bd
     /// An account ID parameter.
     AccountID,
 }

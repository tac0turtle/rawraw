//! Message request and response types.

use crate::code::StdCode::EncodingError;
use crate::code::{ErrorCode, SystemCode};
use crate::AccountID;

/// A message.
#[non_exhaustive]
#[repr(C)]
pub struct Message<'a> {
    /// The target account of the message.
    target_account: AccountID,
    /// The request.
    request: Request<'a>,
}

/// A message selector code.
pub type MessageSelector = u64;

/// A request.
#[non_exhaustive]
#[repr(C)]
pub struct Request<'a> {
    // this struct is packed in this order so that we have the largest and most aligned items first
    // and then smaller and less aligned items last
    inputs_values: [ParamValue<'a>; 3], // size 16 * 3, aligned to 16 bytes
    message_selector: MessageSelector,  // size 8, aligned to 8 bytes
    inputs_types: [ParamType; 3],       // size 3, aligned to 1 byte
}

/// A message response.
#[non_exhaustive]
#[derive(Default)]
#[repr(C)]
pub struct Response<'a> {
    outputs_values: [ParamValue<'a>; 2], // size 16 * 2, aligned to 16 bytes
    outputs_types: [ParamType; 2],       // size 2, aligned to 1 byte
}

/// A message response.
#[derive(Default)]
pub struct Param<'a> {
    value: ParamValue<'a>,
    typ: ParamType,
}

#[derive(Default, Clone, Copy, PartialEq, Eq)]
#[repr(u8)]
enum ParamType {
    /// An empty response.
    #[default]
    Empty,
    /// A slice parameter.
    Slice,
    /// A String parameter.
    String,
    /// A u128 parameter.
    U128,
    /// An account ID parameter.
    AccountID,
}

#[derive(Clone, Copy)]
union ParamValue<'a> {
    empty: (),
    slice: &'a [u8],
    string: &'a str,
    u128: u128,
    account_id: AccountID,
}

impl Default for ParamValue<'_> {
    fn default() -> Self {
        Self { empty: () }
    }
}

impl<'a> Message<'a> {
    /// Create a new message.
    pub fn new(target_account: AccountID, request: Request<'a>) -> Self {
        Self {
            target_account,
            request,
        }
    }

    /// Get the target account of the message.
    pub fn target_account(&self) -> AccountID {
        self.target_account
    }

    /// Get the message request.
    pub fn request(&self) -> &Request<'a> {
        &self.request
    }
}

impl<'a> Request<'a> {
    /// Create a new request with no inputs.
    pub fn new(message_selector: MessageSelector) -> Self {
        Self {
            message_selector,
            inputs_values: Default::default(),
            inputs_types: Default::default(),
        }
    }

    /// Create a new request with one input.
    pub fn new1(message_selector: MessageSelector, in1: Param<'a>) -> Self {
        Self {
            message_selector,
            inputs_values: [in1.value, ParamValue::default(), ParamValue::default()],
            inputs_types: [in1.typ, ParamType::Empty, ParamType::Empty],
        }
    }

    /// Create a new request with two inputs.
    pub fn new2(message_selector: MessageSelector, in1: Param<'a>, in2: Param<'a>) -> Self {
        Self {
            message_selector,
            inputs_values: [in1.value, in2.value, ParamValue::default()],
            inputs_types: [in1.typ, in2.typ, ParamType::Empty],
        }
    }

    /// Create a new request with three inputs.
    pub fn new3(
        message_selector: MessageSelector,
        in1: Param<'a>,
        in2: Param<'a>,
        in3: Param<'a>,
    ) -> Self {
        Self {
            message_selector,
            inputs_values: [in1.value, in2.value, in3.value],
            inputs_types: [in1.typ, in2.typ, in3.typ],
        }
    }

    /// Get the message selector.
    pub fn message_selector(&self) -> MessageSelector {
        self.message_selector
    }

    /// Get the first input parameter.
    pub fn in1(&self) -> Param<'a> {
        Param {
            typ: self.inputs_types[0],
            value: self.inputs_values[0],
        }
    }

    /// Get the second input parameter.
    pub fn in2(&self) -> Param<'a> {
        Param {
            typ: self.inputs_types[1],
            value: self.inputs_values[1],
        }
    }

    /// Get the third input parameter.
    pub fn in3(&self) -> Param<'a> {
        Param {
            typ: self.inputs_types[2],
            value: self.inputs_values[2],
        }
    }
}

impl<'a> Response<'a> {
    /// Create a new response with no outputs.
    pub fn new() -> Self {
        Self::default()
    }

    /// Create a new response with one output.
    pub fn new1(out1: Param<'a>) -> Self {
        Self {
            outputs_values: [out1.value, ParamValue::default()],
            outputs_types: [out1.typ, ParamType::Empty],
        }
    }

    /// Create a new response with two outputs.
    pub fn new2(out1: Param<'a>, out2: Param<'a>) -> Self {
        Self {
            outputs_values: [out1.value, out2.value],
            outputs_types: [out1.typ, out2.typ],
        }
    }

    /// Get the first output parameter.
    pub fn out1(&self) -> Param<'a> {
        Param {
            typ: self.outputs_types[0],
            value: self.outputs_values[0],
        }
    }

    /// Get the second output parameter.
    pub fn out2(&self) -> Param<'a> {
        Param {
            typ: self.outputs_types[1],
            value: self.outputs_values[1],
        }
    }
}

impl<'a> Param<'a> {
    /// Expect the parameter to be a slice or return an encoding error.
    pub fn expect_bytes(&self) -> Result<&'a [u8], ErrorCode> {
<<<<<<< HEAD
        match self {
            Param::Slice(slice) => Ok(slice),
            _ => Err(EncodingError.into()),
=======
        match self.typ {
            ParamType::Slice => unsafe { Ok(self.value.slice) },
            _ => Err(ErrorCode::SystemCode(SystemCode::EncodingError)),
>>>>>>> 7518251c
        }
    }

    /// Expect the parameter to be a string or return an encoding error.
    pub fn expect_string(&self) -> Result<&'a str, ErrorCode> {
<<<<<<< HEAD
        match self {
            Param::String(string) => Ok(string),
            _ => Err(EncodingError.into()),
=======
        match self.typ {
            ParamType::String => unsafe { Ok(self.value.string) },
            _ => Err(ErrorCode::SystemCode(SystemCode::EncodingError)),
>>>>>>> 7518251c
        }
    }

    /// Expect the parameter to be a u128 or return an encoding error.
    pub fn expect_u128(&self) -> Result<u128, ErrorCode> {
<<<<<<< HEAD
        match self {
            Param::U128(u128) => Ok(*u128),
            _ => Err(EncodingError.into()),
=======
        match self.typ {
            ParamType::U128 => unsafe { Ok(self.value.u128) },
            _ => Err(ErrorCode::SystemCode(SystemCode::EncodingError)),
>>>>>>> 7518251c
        }
    }

    /// Expect the parameter to be an account ID or return an encoding error.
    pub fn expect_account_id(&self) -> Result<AccountID, ErrorCode> {
<<<<<<< HEAD
        match self {
            Param::AccountID(account_id) => Ok(*account_id),
            _ => Err(EncodingError.into()),
=======
        match self.typ {
            ParamType::AccountID => unsafe { Ok(self.value.account_id) },
            _ => Err(ErrorCode::SystemCode(SystemCode::EncodingError)),
>>>>>>> 7518251c
        }
    }

    /// Returns true if the parameter is empty.
    pub fn is_empty(&self) -> bool {
        self.typ == ParamType::Empty
    }

    /// Returns the paremeter as a slice if it is a slice.
    pub fn as_slice(&self) -> Option<&'a [u8]> {
        match self.typ {
            ParamType::Slice => unsafe { Some(self.value.slice) },
            _ => None,
        }
    }

    /// Returns the parameter as a string if it is a string.
    pub fn as_string(&self) -> Option<&'a str> {
        match self.typ {
            ParamType::String => unsafe { Some(self.value.string) },
            _ => None,
        }
    }

    /// Returns the parameter as a u128 if it is a u128.
    pub fn as_u128(&self) -> Option<u128> {
        match self.typ {
            ParamType::U128 => unsafe { Some(self.value.u128) },
            _ => None,
        }
    }

    /// Returns the parameter as an account ID if it is an account ID.
    pub fn as_account_id(&self) -> Option<AccountID> {
        match self.typ {
            ParamType::AccountID => unsafe { Some(self.value.account_id) },
            _ => None,
        }
    }
}

impl<'a> From<&'a [u8]> for Param<'a> {
    fn from(slice: &'a [u8]) -> Self {
        Param {
            typ: ParamType::Slice,
            value: ParamValue { slice },
        }
    }
}

impl<'a> From<&'a str> for Param<'a> {
    fn from(string: &'a str) -> Self {
        Param {
            typ: ParamType::String,
            value: ParamValue { string },
        }
    }
}

impl From<u128> for Param<'_> {
    fn from(u128: u128) -> Self {
        Param {
            typ: ParamType::U128,
            value: ParamValue { u128 },
        }
    }
}

impl From<AccountID> for Param<'_> {
    fn from(account_id: AccountID) -> Self {
        Param {
            typ: ParamType::AccountID,
            value: ParamValue { account_id },
        }
    }
}<|MERGE_RESOLUTION|>--- conflicted
+++ resolved
@@ -209,57 +209,33 @@
 impl<'a> Param<'a> {
     /// Expect the parameter to be a slice or return an encoding error.
     pub fn expect_bytes(&self) -> Result<&'a [u8], ErrorCode> {
-<<<<<<< HEAD
-        match self {
-            Param::Slice(slice) => Ok(slice),
+        match self.typ {
+            ParamType::Slice => unsafe { Ok(self.value.slice) },
             _ => Err(EncodingError.into()),
-=======
-        match self.typ {
-            ParamType::Slice => unsafe { Ok(self.value.slice) },
-            _ => Err(ErrorCode::SystemCode(SystemCode::EncodingError)),
->>>>>>> 7518251c
         }
     }
 
     /// Expect the parameter to be a string or return an encoding error.
     pub fn expect_string(&self) -> Result<&'a str, ErrorCode> {
-<<<<<<< HEAD
-        match self {
-            Param::String(string) => Ok(string),
+        match self.typ {
+            ParamType::String => unsafe { Ok(self.value.string) },
             _ => Err(EncodingError.into()),
-=======
-        match self.typ {
-            ParamType::String => unsafe { Ok(self.value.string) },
-            _ => Err(ErrorCode::SystemCode(SystemCode::EncodingError)),
->>>>>>> 7518251c
         }
     }
 
     /// Expect the parameter to be a u128 or return an encoding error.
     pub fn expect_u128(&self) -> Result<u128, ErrorCode> {
-<<<<<<< HEAD
-        match self {
-            Param::U128(u128) => Ok(*u128),
+        match self.typ {
+            ParamType::U128 => unsafe { Ok(self.value.u128) },
             _ => Err(EncodingError.into()),
-=======
-        match self.typ {
-            ParamType::U128 => unsafe { Ok(self.value.u128) },
-            _ => Err(ErrorCode::SystemCode(SystemCode::EncodingError)),
->>>>>>> 7518251c
         }
     }
 
     /// Expect the parameter to be an account ID or return an encoding error.
     pub fn expect_account_id(&self) -> Result<AccountID, ErrorCode> {
-<<<<<<< HEAD
-        match self {
-            Param::AccountID(account_id) => Ok(*account_id),
+        match self.typ {
+            ParamType::AccountID => unsafe { Ok(self.value.account_id) },
             _ => Err(EncodingError.into()),
-=======
-        match self.typ {
-            ParamType::AccountID => unsafe { Ok(self.value.account_id) },
-            _ => Err(ErrorCode::SystemCode(SystemCode::EncodingError)),
->>>>>>> 7518251c
         }
     }
 

--- conflicted
+++ resolved
@@ -1,10 +1,5 @@
-<<<<<<< HEAD
 //! Gas metering utility.
 use crate::code::{ErrorCode, StdCode};
-=======
-//! Simple gas tracking utility.
-
->>>>>>> 7518251c
 use core::cell::Cell;
 
 /// A simple type which can be used to track gas usage for a single message execution.
@@ -31,34 +26,8 @@
         Default::default()
     }
 
-<<<<<<< HEAD
-    /// Get the amount of gas left.
-    pub fn left(&self) -> Option<u64> {
-        if self.limit == 0 {
-            None
-        } else {
-            Some(self.limit - self.consumed.get())
-        }
-    }
-
-    /// Consume gas.
-    pub fn consume(&self, amount: u64) -> Result<(), ErrorCode> {
-        let consumed = self.consumed.get().saturating_add(amount);
-        self.consumed.set(consumed);
-        if self.limit > 0 && consumed > self.limit {
-            Err(ErrorCode::Std(StdCode::OutOfGas))
-        } else {
-            Ok(())
-        }
-    }
-
-    /// Returns the amount of gas consumed.
-    pub fn consumed(&self) -> u64 {
-        self.consumed.get()
-=======
     /// Creates a new gas tracker with a limit.
     pub fn limited(limit: u64) -> Self {
         Self::new(Some(limit))
->>>>>>> 7518251c
     }
 }
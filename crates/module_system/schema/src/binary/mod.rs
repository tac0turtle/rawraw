--- conflicted
+++ resolved
@@ -45,15 +45,7 @@
     use crate::codec::{decode_value, Codec};
     use crate::mem::MemoryManager;
     use crate::testdata::ABitOfEverything;
-<<<<<<< HEAD
-    use alloc::string::String;
-    use alloc::vec::Vec;
-    use ixc_schema_macros::SchemaValue;
     use proptest::prelude::*;
-    use proptest_derive::Arbitrary;
-=======
-    use proptest::prelude::*;
->>>>>>> 965e2621
 
     proptest! {
         #[test]

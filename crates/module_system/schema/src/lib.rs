--- conflicted
+++ resolved
@@ -31,17 +31,6 @@
 pub mod types;
 pub mod value;
 
-<<<<<<< HEAD
-pub mod state_object;
-pub mod client;
-pub mod handler;
-pub mod json;
-
-#[cfg(test)]
-mod testdata;
-mod any;
-mod dynamic;
-=======
 pub mod client;
 pub mod handler;
 pub mod json;
@@ -49,7 +38,6 @@
 
 #[cfg(test)]
 mod testdata;
->>>>>>> 965e2621
 
 pub use state_object::{Bytes, Str};
 pub use value::SchemaValue;
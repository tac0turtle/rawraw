//! Message descriptors.
use crate::encoding::Encoding;
<<<<<<< HEAD
use ixc_schema_macros::SchemaValue;
use crate::field::Field;
=======
use crate::field::Field;
use ixc_schema_macros::SchemaValue;
>>>>>>> 965e2621

/// Describes a message that can be sent to an account.
#[derive(Debug, Clone, Eq, PartialEq, SchemaValue, Default)]
#[non_exhaustive]
pub struct MessageDescriptor<'a> {
    /// The kind of message, e.g. volatile, query, constructor, pure.
    pub kind: MessageKind,
    /// The encoding of the message.
    pub encoding: Encoding,
    /// The name of the request type.
    pub request_type: &'a str,
    /// The response of the message represented as a (name-less) field, if any.
    pub response: Option<Field<'a>>,
    /// The names of the events that can be emitted by the message.
    pub events: &'a [&'a str],
    /// The error code of the message represented as a (name-less) field, if any.
    pub error_code: Option<Field<'a>>,
}

impl<'a> MessageDescriptor<'a> {
    /// Create a new message descriptor.
    pub const fn new(request_type: &'a str) -> Self {
        Self {
            encoding: Encoding::Unknown,
            kind: MessageKind::Volatile,
            request_type,
            response: None,
            events: &[],
            error_code: None,
        }
    }
}

/// The kind of message.
#[derive(Debug, Clone, Eq, PartialEq, SchemaValue, Default)]
#[non_exhaustive]
pub enum MessageKind {
    /// A regular message that can update state.
    #[default]
    Volatile,
    /// A message that only reads state.
    Query,
    /// A message used to create an account.
    Constructor,
    /// A message that neither reads nor updates state.
    Pure,
}

/// A descriptor for a custom error code.
#[non_exhaustive]
#[derive(Debug, Clone, Eq, PartialEq, SchemaValue, Default)]
pub struct ErrorCodeDescriptor<'a> {
    /// The name of the error code.
    pub name: &'a str,
    /// The value of the error code.
    pub value: i32,
}<|MERGE_RESOLUTION|>--- conflicted
+++ resolved
@@ -1,12 +1,7 @@
 //! Message descriptors.
 use crate::encoding::Encoding;
-<<<<<<< HEAD
-use ixc_schema_macros::SchemaValue;
-use crate::field::Field;
-=======
 use crate::field::Field;
 use ixc_schema_macros::SchemaValue;
->>>>>>> 965e2621
 
 /// Describes a message that can be sent to an account.
 #[derive(Debug, Clone, Eq, PartialEq, SchemaValue, Default)]

--- conflicted
+++ resolved
@@ -21,9 +21,6 @@
 
 impl<'a> Field<'a> {
     /// Create a new field.
-<<<<<<< HEAD
-    pub const fn new(name: &'a str, kind: Kind, nullable: bool, element_kind: Option<Kind>, referenced_type: Option<&'a str>) -> Self {
-=======
     pub const fn new(
         name: &'a str,
         kind: Kind,
@@ -31,7 +28,6 @@
         element_kind: Option<Kind>,
         referenced_type: Option<&'a str>,
     ) -> Self {
->>>>>>> 965e2621
         Self {
             name,
             kind,

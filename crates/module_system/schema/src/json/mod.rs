//! JSON encoding and decoding.
//! Encoding is intended to be performant and without unnecessary intermediate allocations.
//! Decoding is not performance-optimized and does a bunch of allocation internally.
//! [`decode_value`] is only available if the `json_decode` feature is enabled
//! and brings in a dependency on `serde_json`.
<<<<<<< HEAD
mod encoder;
mod escape;
#[cfg(feature = "json_decode")]
mod decoder;
=======
#[cfg(feature = "json_decode")]
mod decoder;
mod encoder;
mod escape;
>>>>>>> 965e2621

pub use encoder::encode_value;

#[cfg(feature = "json_decode")]
pub use decoder::decode_value;

#[cfg(test)]
mod tests {
<<<<<<< HEAD
    use allocator_api2::vec;
    use crate::json::decoder::decode_value;
    use crate::json::encoder::encode_value;
    use crate::testdata::Prims;
    use crate::testdata::{ABitOfEverything, TestEnum};
=======
    use crate::json::decoder::decode_value;
    use crate::json::encoder::encode_value;
    use crate::testdata::ABitOfEverything;
    use allocator_api2::vec;
>>>>>>> 965e2621
    use proptest::proptest;

    extern crate std;

    proptest! {
        #[test]
        fn test_roundtrip(value: ABitOfEverything) {
            let mut writer = vec![];
            encode_value(&value, &mut writer).unwrap();
            let res = std::str::from_utf8(&writer).unwrap();
<<<<<<< HEAD
            let decoded = decode_value::<ABitOfEverything>(&res, &Default::default()).unwrap();
=======
            let decoded = decode_value::<ABitOfEverything>(res, &Default::default()).unwrap();
>>>>>>> 965e2621
            assert_eq!(value, decoded);
        }
    }
}<|MERGE_RESOLUTION|>--- conflicted
+++ resolved
@@ -3,17 +3,10 @@
 //! Decoding is not performance-optimized and does a bunch of allocation internally.
 //! [`decode_value`] is only available if the `json_decode` feature is enabled
 //! and brings in a dependency on `serde_json`.
-<<<<<<< HEAD
-mod encoder;
-mod escape;
-#[cfg(feature = "json_decode")]
-mod decoder;
-=======
 #[cfg(feature = "json_decode")]
 mod decoder;
 mod encoder;
 mod escape;
->>>>>>> 965e2621
 
 pub use encoder::encode_value;
 
@@ -22,18 +15,10 @@
 
 #[cfg(test)]
 mod tests {
-<<<<<<< HEAD
-    use allocator_api2::vec;
-    use crate::json::decoder::decode_value;
-    use crate::json::encoder::encode_value;
-    use crate::testdata::Prims;
-    use crate::testdata::{ABitOfEverything, TestEnum};
-=======
     use crate::json::decoder::decode_value;
     use crate::json::encoder::encode_value;
     use crate::testdata::ABitOfEverything;
     use allocator_api2::vec;
->>>>>>> 965e2621
     use proptest::proptest;
 
     extern crate std;
@@ -44,11 +29,7 @@
             let mut writer = vec![];
             encode_value(&value, &mut writer).unwrap();
             let res = std::str::from_utf8(&writer).unwrap();
-<<<<<<< HEAD
-            let decoded = decode_value::<ABitOfEverything>(&res, &Default::default()).unwrap();
-=======
             let decoded = decode_value::<ABitOfEverything>(res, &Default::default()).unwrap();
->>>>>>> 965e2621
             assert_eq!(value, decoded);
         }
     }

--- conflicted
+++ resolved
@@ -113,12 +113,8 @@
     key_names: &'a [&'a str],
     value_names: &'a [&'a str],
 ) {
-<<<<<<< HEAD
-    let mut state_object = R::descriptor(visitor.allocator(), collection_name, key_names, value_names);
-=======
     let mut state_object =
         R::descriptor(visitor.allocator(), collection_name, key_names, value_names);
->>>>>>> 965e2621
     let mut prefix_vec = Vec::new_in(visitor.allocator());
     prefix_vec.push(prefix);
     state_object.prefix = List::Owned(prefix_vec);

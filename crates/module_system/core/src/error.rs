//! Basic error handling utilities.

use crate::result::ClientResult;
use core::error::Error;
use core::fmt::{Debug, Display, Formatter};
use ixc_message_api::code::{ErrorCode, HandlerCode, SystemCode};
use ixc_message_api::code::SystemCode::EncodingError;
use ixc_schema::decoder::DecodeError;
use ixc_schema::encoder::EncodeError;
use ixc_schema::SchemaValue;

/// The standard error type returned by handlers.
#[derive(Clone)]
pub struct HandlerError<E: HandlerCode + SchemaValue<'static> = u8> {
    pub(crate) code: ErrorCode<E>,
    #[cfg(feature = "std")]
    pub(crate) msg: Option<alloc::string::String>,
}

<<<<<<< HEAD
impl<E: HandlerCode> HandlerError<E> {
=======
impl<E: HandlerCode + SchemaValue<'static>> HandlerError<E> {
    /// Create a new error message.
    pub fn new(msg: String) -> Self {
        HandlerError {
            code: ErrorCode::SystemCode(SystemCode::Other),
            #[cfg(feature = "std")]
            msg,
        }
    }

    /// Create a new error message with a code.
    pub fn new_with_code(code: E, msg: String) -> Self {
        HandlerError {
            code: ErrorCode::HandlerCode(code),
            #[cfg(feature = "std")]
            msg,
        }
    }

>>>>>>> 965e2621
    /// Format a new error message.
    pub fn new_fmt(args: core::fmt::Arguments<'_>) -> Self {
        #[cfg(feature = "std")]
        let mut message = alloc::string::String::new();
        #[cfg(feature = "std")]
        core::fmt::write(&mut message, args).unwrap();
        Self {
            code: ErrorCode::SystemCode(SystemCode::Other),
            #[cfg(feature = "std")]
            msg: Some(message),
        }
    }

    /// Format a new error message with a code.
    pub fn new_fmt_with_code(code: E, args: core::fmt::Arguments<'_>) -> Self {
        #[cfg(feature = "std")]
        let mut message = alloc::string::String::new();
        #[cfg(feature = "std")]
        core::fmt::write(&mut message, args).unwrap();
        Self {
            code: ErrorCode::HandlerCode(code),
            #[cfg(feature = "std")]
            msg: Some(message),
        }
    }

    /// Format a new error message with a code.
    pub fn new_from_code(code: E) -> Self {
        Self {
            code: ErrorCode::HandlerCode(code),
            #[cfg(feature = "std")]
            msg: None,
        }
    }

    #[cfg(feature = "std")]
    fn fmt_error(&self, f: &mut Formatter<'_>) -> core::fmt::Result {
        if let Some(msg) = &self.msg {
            if ErrorCode::SystemCode(SystemCode::Other) != self.code {
                write!(f, "code: {:?}: {}", self.code, msg)
            } else {
                write!(f, "{}", msg)
            }
        } else {
            if ErrorCode::SystemCode(SystemCode::Other) != self.code {
                write!(f, "code: {:?}: ", self.code)
            } else {
                write!(f, "unknown error")
            }
        }
    }

    #[cfg(not(feature = "std"))]
    fn fmt_error(&self, f: &mut Formatter<'_>) -> core::fmt::Result {
        if let Some(code) = &self.code {
            write!(f, "code: {:?}: ", code)
        } else {
            write!(f, "unknown error")
        }
    }
}

impl<E: HandlerCode + SchemaValue<'static>> Debug for HandlerError<E> {
    fn fmt(&self, f: &mut Formatter<'_>) -> core::fmt::Result {
        self.fmt_error(f)
    }
}

impl<E: HandlerCode + SchemaValue<'static>> Display for HandlerError<E> {
    fn fmt(&self, f: &mut Formatter<'_>) -> core::fmt::Result {
        self.fmt_error(f)
    }
}

impl<E: HandlerCode + SchemaValue<'static>, F: HandlerCode + SchemaValue<'static>>
    From<ClientError<E>> for HandlerError<F>
{
    fn from(value: ClientError<E>) -> Self {
        let code: ErrorCode<F> = if value.code == ErrorCode::SystemCode(SystemCode::OutOfGas) {
            ErrorCode::SystemCode(SystemCode::OutOfGas)
        } else {
            ErrorCode::SystemCode(SystemCode::Other)
        };
        HandlerError {
            code,
            #[cfg(feature = "std")]
            msg: Some(alloc::format!("got error: {}", value)),
        }
    }
}

/// Converts an error code with one handler code to an error code with another handler code.
pub fn convert_error_code<E: HandlerCode, F: HandlerCode>(code: ErrorCode<E>) -> ErrorCode<F> {
    let c: u16 = code.into();
    ErrorCode::<F>::from(c)
}

/// The standard error type returned by client methods.
#[derive(Clone)]
#[non_exhaustive]
pub struct ClientError<E: HandlerCode> {
    /// The error code.
    pub code: ErrorCode<E>,
}

impl<E: HandlerCode> ClientError<E> {
    /// Creates a new client error.
    pub fn new(code: ErrorCode<E>) -> Self {
        ClientError { code }
    }
}

impl<E: HandlerCode> Debug for ClientError<E> {
    fn fmt(&self, f: &mut Formatter<'_>) -> core::fmt::Result {
        write!(f, "code: {:?}", self.code)
    }
}

impl<E: HandlerCode> Display for ClientError<E> {
    fn fmt(&self, f: &mut Formatter<'_>) -> core::fmt::Result {
        write!(f, "code: {:?}", self.code)
    }
}

impl<E: HandlerCode> Error for ClientError<E> {}

impl<E: HandlerCode> From<ErrorCode> for ClientError<E> {
    fn from(value: ErrorCode) -> Self {
        let code = convert_error_code(value);
        ClientError { code }
    }
}

impl<E: HandlerCode> From<EncodeError> for ClientError<E> {
    fn from(_: EncodeError) -> Self {
        ClientError {
            code: EncodingError.into(),
        }
    }
}

impl<E: HandlerCode> From<DecodeError> for ClientError<E> {
    fn from(_: DecodeError) -> Self {
        ClientError {
            code: EncodingError.into(),
        }
    }
}

impl<E: HandlerCode> From<allocator_api2::alloc::AllocError> for ClientError<E> {
    fn from(_: allocator_api2::alloc::AllocError) -> Self {
        ClientError {
            code: EncodingError.into(),
        }
    }
}

/// Converts an error code with one handler code to an error code with another handler code.
pub fn convert_client_error<E: HandlerCode, F: HandlerCode>(err: ClientError<E>) -> ClientError<F> {
    ClientError {
        code: convert_error_code(err.code),
    }
}

/// Returns a default result if the error is `MessageNotHandled`.
pub fn unimplemented_ok<R: Default, E: HandlerCode>(res: ClientResult<R, E>) -> ClientResult<R, E> {
    match res {
        Ok(r) => Ok(r),
        Err(e) => match e.code {
            ErrorCode::SystemCode(SystemCode::MessageNotHandled) => Ok(Default::default()),
            _ => Err(e),
        },
    }
}<|MERGE_RESOLUTION|>--- conflicted
+++ resolved
@@ -17,29 +17,7 @@
     pub(crate) msg: Option<alloc::string::String>,
 }
 
-<<<<<<< HEAD
-impl<E: HandlerCode> HandlerError<E> {
-=======
 impl<E: HandlerCode + SchemaValue<'static>> HandlerError<E> {
-    /// Create a new error message.
-    pub fn new(msg: String) -> Self {
-        HandlerError {
-            code: ErrorCode::SystemCode(SystemCode::Other),
-            #[cfg(feature = "std")]
-            msg,
-        }
-    }
-
-    /// Create a new error message with a code.
-    pub fn new_with_code(code: E, msg: String) -> Self {
-        HandlerError {
-            code: ErrorCode::HandlerCode(code),
-            #[cfg(feature = "std")]
-            msg,
-        }
-    }
-
->>>>>>> 965e2621
     /// Format a new error message.
     pub fn new_fmt(args: core::fmt::Arguments<'_>) -> Self {
         #[cfg(feature = "std")]

--- conflicted
+++ resolved
@@ -22,11 +22,7 @@
 pub use account_api::create_account;
 pub use context::Context;
 pub use events::EventBus;
-<<<<<<< HEAD
-pub use handler::{Service, ClientFactory};
-=======
 pub use handler::{ClientFactory, Service};
->>>>>>> 965e2621
 pub use result::Result;
 pub use unique_id::new_unique_id;
 

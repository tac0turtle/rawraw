--- conflicted
+++ resolved
@@ -5,13 +5,9 @@
 use crate::result::ClientResult;
 use crate::Context;
 use allocator_api2::alloc::Allocator;
-<<<<<<< HEAD
 use ixc_core_macros::message_selector;
-use ixc_message_api::code::{ErrorCode, HandlerCode, SystemCode};
-=======
 use ixc_message_api::code::{ErrorCode, HandlerCode};
 use ixc_message_api::gas::GasTracker;
->>>>>>> 7518251c
 use ixc_message_api::handler::InvokeParams;
 use ixc_message_api::message::{MessageSelector, Request, Response};
 use ixc_message_api::AccountID;
@@ -163,11 +159,8 @@
 pub fn encode_handler_error<'b, E: HandlerCode>(
     err: HandlerError<E>,
 ) -> Result<Response<'b>, ErrorCode> {
-<<<<<<< HEAD
-    Err(match err.code {
-        None => ErrorCode::SystemCode(SystemCode::Other),
-        Some(c) => ErrorCode::HandlerCode(c.into()),
-    })
+    let code: u16 = err.code.into();
+    Err(code.into())
 }
 
 /// Emits an event.
@@ -187,9 +180,4 @@
     Ok(())
 }
 
-const EMIT_EVENT_SELECTOR: MessageSelector = message_selector!("ixc.events.1.emit");
-=======
-    let code: u16 = err.code.into();
-    Err(code.into())
-}
->>>>>>> 7518251c
+const EMIT_EVENT_SELECTOR: MessageSelector = message_selector!("ixc.events.1.emit");